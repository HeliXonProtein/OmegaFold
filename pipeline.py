# -*- coding: utf-8 -*-
# =============================================================================
# Copyright 2022 HeliXon Limited
#
# Licensed under the Apache License, Version 2.0 (the "License");
# you may not use this file except in compliance with the License.
# You may obtain a copy of the License at
#
#      http://www.apache.org/licenses/LICENSE-2.0
#
# Unless required by applicable law or agreed to in writing, software
# distributed under the License is distributed on an "AS IS" BASIS,
# WITHOUT WARRANTIES OR CONDITIONS OF ANY KIND, either express or implied.
# See the License for the specific language governing permissions and
# limitations under the License.
# =============================================================================
"""
This file contains the utilities that we use for the entire inference pipeline
"""
# =============================================================================
# Imports
# =============================================================================
import argparse
import collections
import logging
import ntpath
import os
import os.path
import pathlib
import sys
import typing
import string

from Bio import PDB as PDB
from Bio.PDB import StructureBuilder
import torch
from torch import hub
from torch.backends import cuda, cudnn
from torch.utils.hipify import hipify_python

from omegafold import utils
from omegafold.utils.protein_utils import residue_constants as rc


# =============================================================================
# Constants
# =============================================================================
# =============================================================================
# Functions
# =============================================================================
def _set_precision(allow_tf32: bool) -> None:
    """Set precision (mostly to do with tensorfloat32)

    This allows user to go to fp32

    Args:
        allow_tf32: if allowing

    Returns:

    """
    if int(torch.__version__.split(".")[1]) < 12:
        cuda.matmul.allow_tf32 = allow_tf32
        cudnn.allow_tf32 = allow_tf32
    else:
        precision = "high" if allow_tf32 else "highest"
        torch.set_float32_matmul_precision(precision)


def path_leaf(path: str) -> str:
    """
    Get the filename from the path

    Args:
        path: the absolute or relative path to the file

    Returns:
        the filename

    """
    head, tail = ntpath.split(path)
    return tail or ntpath.basename(head)


def fasta2inputs(
        fasta_path: str,
        output_dir: typing.Optional[str] = None,
        num_pseudo_msa: int = 15,
        device: typing.Optional[torch.device] = torch.device('cpu'),
        mask_rate: float = 0.12,
        num_cycle: int = 10,
        deterministic: bool = True,
        real_msa: bool = False,
) -> typing.Generator[
    typing.Tuple[torch.Tensor, torch.Tensor, torch.Tensor, str], None, None]:
    """
    Load a fasta file and

    Args:
        fasta_path: the path to the fasta files
        output_dir: the path to the output directory
        num_pseudo_msa:
        device: the device to move
        mask_rate:
        num_cycle:
        deterministic:

    Returns:

    """
    chain_ids, aastr = list(), list()
    with open(fasta_path, 'r') as file:
        lines = file.readlines()
    name = False

    #remove lowercase letters for a3m inputs
    rm_lc = str.maketrans('','',string.ascii_lowercase)
    for line in lines:
        if len(line) == 0:
            continue
        if line.startswith(">") or line.startswith(":"):
            name = True
            chain_ids.append(line[1:].strip("\n"))
        else:
            if name:
                aastr.append(line.strip("\n").translate(rm_lc))
                name = False
            else:
                aastr[-1] = aastr[-1] + line.strip("\n").translate(rm_lc)

    if real_msa:
        combined = [[chain_ids[0], aastr]]
    else:
        combined = sorted(
            list(zip(chain_ids, aastr)), key=lambda x: len(x[1])
        )
    if output_dir is None:
        parent = pathlib.Path(fasta_path).parent
        folder_name = path_leaf(fasta_path).split(".")[0]
        output_dir = os.path.join(parent, folder_name)
        os.makedirs(output_dir, exist_ok=True)
<<<<<<< HEAD
    name_max = os.pathconf(output_dir, 'PC_NAME_MAX') - 4
    
    def chain_break(residue_index, lengths, offset=200):
        '''Minkyung: add big enough number to residue index to indicate chain breaks'''
        L_prev = 0
        for L_i in lengths[:-1]:
            residue_index[L_prev+L_i:] += offset
            L_prev += L_i      
        return residue_index

    for i, (ch, msa) in enumerate(combined):
        
        if not real_msa: msa = [msa]
        
        fas = msa[0]
        lengths = [len(a) for a in fas.replace("/",":").split(":")]
        residue_index = torch.arange(sum(lengths))
        residue_index = chain_break(residue_index, lengths)
        
        aatypes = list()
        masks = list()
        for fas in msa:
            fas = fas.replace("/","").replace(":","")

            fas = fas.replace("Z", "E").replace("B", "D").replace("U", "C")
            aatype = torch.LongTensor(
                [rc.restypes_with_x.index(aa) if aa != '-' else 21 for aa in fas]
            )
            assert torch.all(aatype.ge(0)) and torch.all(aatype.le(21)), \
                f"Only take 0-20 amino acids as inputs with unknown amino acid " \
                f"indexed as 20"
            aatypes.append(aatype)
        
        aatype = aatypes[0]
=======
    if sys.path == 'win32':
        name_max = 100
    else:
        name_max = os.pathconf(output_dir, 'PC_NAME_MAX') - 4

    for i, (ch, fas) in enumerate(combined):
        fas = fas.replace("Z", "E").replace("B", "D").replace("U", "C")
        aatype = torch.LongTensor(
            [rc.restypes_with_x.index(aa) if aa != '-' else 21 for aa in fas]
        )
>>>>>>> e3585a81
        mask = torch.ones_like(aatype).float()
        
        if len(ch) < name_max:
            out_fname = ch.replace(os.path.sep, "-")
        else:
            out_fname = f"{i}th chain"
        out_fname = os.path.join(output_dir, out_fname + ".pdb")

        num_res = len(aatype)
        data = list()
        g = None
        if deterministic:
            g = torch.Generator()
            g.manual_seed(num_res)
        for _ in range(num_cycle):
            if real_msa:
                p_msa = torch.stack(aatypes[1:])
                num_pseudo_msa = len(aatypes) - 1
            else:
                p_msa = aatype[None, :].repeat(num_pseudo_msa, 1)
                
            p_msa_mask = torch.rand(
                [num_pseudo_msa, num_res], generator=g
            ).gt(mask_rate)
            p_msa_mask = torch.cat((mask[None, :], p_msa_mask), dim=0)
            p_msa = torch.cat((aatype[None, :], p_msa), dim=0)
            p_msa[~p_msa_mask.bool()] = 21
            data.append({"p_msa": p_msa, "p_msa_mask": p_msa_mask, "residue_index":residue_index})

        yield utils.recursive_to(data, device=device), out_fname


def save_pdb(
        pos14: torch.Tensor,
        b_factors: torch.Tensor,
        sequence: torch.Tensor,
        mask: torch.Tensor,
        save_path: str,
        model: int = 0,
        init_chain: str = 'A'
) -> None:
    """
    saves the pos14 as a pdb file

    Args:
        pos14: the atom14 representation of the coordinates
        b_factors: the b_factors of the amino acids
        sequence: the amino acid of the pos14
        mask: the validity of the atoms
        save_path: the path to save the pdb file
        model: the model id of the pdb file
        init_chain

    return:
        the structure saved to ~save_path

    """
    builder = StructureBuilder.StructureBuilder()
    builder.init_structure(0)
    builder.init_model(model)
    builder.init_chain(init_chain)
    builder.init_seg('    ')
    for i, (aa_idx, p_res, b, m_res) in enumerate(
            zip(sequence, pos14, b_factors, mask.bool())
    ):
        if not m_res:
            continue
        aa_idx = aa_idx.item()
        p_res = p_res.clone().detach().cpu()
        if aa_idx == 21:
            continue
        try:
            three = rc.residx_to_3(aa_idx)
        except IndexError:
            continue
        builder.init_residue(three, " ", int(i), icode=" ")
        for j, (atom_name,) in enumerate(
                zip(rc.restype_name_to_atom14_names[three])
        ):
            if len(atom_name) > 0:
                builder.init_atom(
                    atom_name, p_res[j].tolist(), b.item(), 1.0, ' ',
                    atom_name.join([" ", " "]), element=atom_name[0]
                )
    structure = builder.get_structure()
    io = PDB.PDBIO()
    io.set_structure(structure)
    os.makedirs(pathlib.Path(save_path).parent, exist_ok=True)
    io.save(save_path)


def _load_weights(
        weights_url: str, weights_file: str,
) -> collections.OrderedDict:
    """
    Loads the weights from either a url or a local file. If from url,

    Args:
        weights_url: a url for the weights
        weights_file: a local file

    Returns:
        state_dict: the state dict for the model

    """

    use_cache = os.path.exists(weights_file)
    if weights_file and weights_url and not use_cache:
        logging.info(
            f"Downloading weights from {weights_url} to {weights_file}"
        )
        os.makedirs(os.path.dirname(weights_file), exist_ok=True)
        hub.download_url_to_file(weights_url, weights_file)
    else:
        logging.info(f"Loading weights from {weights_file}")

    return torch.load(weights_file, map_location='cpu')


def get_args() -> typing.Tuple[
    argparse.Namespace, collections.OrderedDict, argparse.Namespace]:
    """
    Parse the arguments, which includes loading the weights

    Returns:
        input_file: the path to the FASTA file to load sequences from.
        output_dir: the output folder directory in which the PDBs will reside.
        batch_size: the batch_size of each forward
        weights: the state dict of the model

    """
    parser = argparse.ArgumentParser(
        description=
        """
        Launch OmegaFold and perform inference on the data. 
        Some examples (both the input and output files) are included in the 
        Examples folder, where each folder contains the output of each 
        available model from model1 to model3. All of the results are obtained 
        by issuing the general command with only model number chosen (1-3).
        """
    )
    parser.add_argument(
        'input_file', type=lambda x: os.path.expanduser(str(x)),
        help=
        """
        The input fasta file
        """
    )
    parser.add_argument(
        'output_dir', type=lambda x: os.path.expanduser(str(x)),
        help=
        """
        The output directory to write the output pdb files. 
        If the directory does not exist, we just create it. 
        The output file name follows its unique identifier in the 
        rows of the input fasta file"
        """
    )
    
    parser.add_argument(
        '--num_cycle', default=10, type=int,
        help="The number of cycles for optimization, default to 10"
    )
    parser.add_argument(
        '--subbatch_size', default=None, type=int,
        help=
        """
        The subbatching number, 
        the smaller, the slower, the less GRAM requirements. 
        Default is the entire length of the sequence.
        This one takes priority over the automatically determined one for 
        the sequences
        """
    )
    parser.add_argument(
        '--device', default='cuda', type=str,
        help='The device on which the model will be running, default to cuda'
    )
    parser.add_argument(
        '--weights_file',
        default=os.path.expanduser("~/.cache/omegafold_ckpt/model.pt"),
        type=str,
        help='The model cache to run'
    )
    parser.add_argument(
        '--weights',
        default="https://helixon.s3.amazonaws.com/release1.pt",
        type=str,
        help='The url to the weights of the model'
    )
    parser.add_argument(
        '--pseudo_msa_mask_rate', default=0.12, type=float,
        help='The masking rate for generating pseudo MSAs'
    )
    parser.add_argument(
        '--num_pseudo_msa', default=15, type=int,
        help='The number of pseudo MSAs'
    )
    parser.add_argument(
        '--allow_tf32', default=True, type=hipify_python.str2bool,
        help='if allow tf32 for speed if available, default to True'
    )

    parser.add_argument(
        '--real_msa', default=False, type=hipify_python.str2bool,
        help='treat the input fasta as a real MSA file'
    )

    args = parser.parse_args()
    _set_precision(args.allow_tf32)

    weights_url = args.weights
    weights_file = args.weights_file
    # if the output directory is not provided, we will create one alongside the
    # input fasta file
    if weights_file or weights_url:
        weights = _load_weights(weights_url, weights_file)
        weights = weights.pop('model', weights)
    else:
        weights = None

    forward_config = argparse.Namespace(
        subbatch_size=args.subbatch_size,
        num_recycle=args.num_cycle,
    )

    return args, weights, forward_config


# =============================================================================
# Classes
# =============================================================================
# =============================================================================
# Tests
# =============================================================================
if __name__ == '__main__':
    pass<|MERGE_RESOLUTION|>--- conflicted
+++ resolved
@@ -139,8 +139,11 @@
         folder_name = path_leaf(fasta_path).split(".")[0]
         output_dir = os.path.join(parent, folder_name)
         os.makedirs(output_dir, exist_ok=True)
-<<<<<<< HEAD
-    name_max = os.pathconf(output_dir, 'PC_NAME_MAX') - 4
+
+    if sys.path == 'win32':
+        name_max = 100
+    else:
+        name_max = os.pathconf(output_dir, 'PC_NAME_MAX') - 4
     
     def chain_break(residue_index, lengths, offset=200):
         '''Minkyung: add big enough number to residue index to indicate chain breaks'''
@@ -174,18 +177,6 @@
             aatypes.append(aatype)
         
         aatype = aatypes[0]
-=======
-    if sys.path == 'win32':
-        name_max = 100
-    else:
-        name_max = os.pathconf(output_dir, 'PC_NAME_MAX') - 4
-
-    for i, (ch, fas) in enumerate(combined):
-        fas = fas.replace("Z", "E").replace("B", "D").replace("U", "C")
-        aatype = torch.LongTensor(
-            [rc.restypes_with_x.index(aa) if aa != '-' else 21 for aa in fas]
-        )
->>>>>>> e3585a81
         mask = torch.ones_like(aatype).float()
         
         if len(ch) < name_max:
