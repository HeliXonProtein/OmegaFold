--- conflicted
+++ resolved
@@ -125,11 +125,8 @@
                 aastr.append(line.strip("\n").translate(rm_lc))
                 name = False
             else:
-<<<<<<< HEAD
                 aastr[-1] = aastr[-1] + line.strip("\n").translate(rm_lc)
-=======
-                aastr[-1] = aastr[-1] + line.strip("\n").upper()
->>>>>>> fea1977b
+
     if real_msa:
         combined = [[chain_ids[0], aastr]]
     else:
@@ -156,22 +153,15 @@
         if not real_msa: msa = [msa]
         
         fas = msa[0]
-<<<<<<< HEAD
         lengths = [len(a) for a in fas.replace("/",":").split(":")]
-=======
-        lengths = [len(a) for a in fas.split(":")]
->>>>>>> fea1977b
         residue_index = torch.arange(sum(lengths))
         residue_index = chain_break(residue_index, lengths)
         
         aatypes = list()
         masks = list()
         for fas in msa:
-<<<<<<< HEAD
             fas = fas.replace("/","").replace(":","")
-=======
-            fas = fas.replace(":","")
->>>>>>> fea1977b
+
             fas = fas.replace("Z", "E").replace("B", "D").replace("U", "C")
             aatype = torch.LongTensor(
                 [rc.restypes_with_x.index(aa) if aa != '-' else 21 for aa in fas]
